import { useState, useEffect } from "react";
import { invoke } from "@tauri-apps/api/core";
import Modal from "react-bootstrap/Modal";
import Form from "react-bootstrap/Form";

import Button from "./Button";

import { ServerEntry, VersionEntry } from "@/app/types";
import { useT } from "@/app/i18n";

const findVersion = (versions: VersionEntry[], uuid: string) => {
  return versions.find((version) => version.uuid == uuid);
};

const getVersionsForServer = async (server: ServerEntry) => {
  if (!server.endpoint) {
    // Not available for simple servers
    throw new Error("Server is not an endpoint server");
  }

  const versions: string[] = await invoke("get_versions_for_server", {
    uuid: server.uuid,
  });
  return versions;
};

const getLabelForVersion = (version: VersionEntry) => {
  if (version.name) {
    let label = "";
    label += version.name;
    if (version.description) {
      label += ": " + version.description;
    }
    return label;
  }
  return version.uuid;
};

export default function SelectVersionModal({
  server,
  versions,
  show,
  setShow,
  onSelect,
}: {
  server?: ServerEntry;
  versions: VersionEntry[];
  show: boolean;
  setShow: (newShow: boolean) => void;
  onSelect: (selectedVersionUuid: string) => void;
}) {
  const t = useT();
<<<<<<< HEAD
=======

>>>>>>> 8f10a5a7
  const doHide = () => {
    setShow(false);
  };

  const [available, setAvailable] = useState<string[] | undefined>(undefined);
  const [selected, setSelected] = useState<string | undefined>(undefined);

  useEffect(() => {
    const fetchAvailableVersions = async () => {
      try {
        const availableVersions = await getVersionsForServer(server!);
        setAvailable(availableVersions);
      } catch (e: unknown) {
        console.error("Failed to fetch available versions: " + e);
        setAvailable([]);
      }
    };

    setSelected(undefined);
    if (server) {
      fetchAvailableVersions();
    }
  }, [server]);

  return (
    <Modal show={show} onHide={() => doHide()} centered={true}>
      <Modal.Header>
        <Modal.Title>{t("Select Game Version")}</Modal.Title>
      </Modal.Header>
      <Modal.Body>
        <span
          dangerouslySetInnerHTML={{
            __html: t(
              "The server {server} supports multiple game versions. Please select a version to use."
            ).replace(
              "{server}",
              `<strong>${server?.description ?? ""}</strong>`
            ),
          }}
        />
        <br />
        {available ? (
          <Form className="mt-2">
            {available.map((uuid) => {
              const version = findVersion(versions, uuid);
              return (
                version && (
                  <Form.Check
                    key={version.uuid}
                    type="radio"
                    name="version"
                    label={getLabelForVersion(version)}
                    checked={selected === version.uuid}
                    onChange={() => setSelected(version.uuid)}
                  />
                )
              );
            })}
          </Form>
        ) : (
          <div className="text-center">
            <span
              className="spinner-border spinner-border-sm"
              role="status"
              aria-hidden="true"
            ></span>
          </div>
        )}
      </Modal.Body>
      <Modal.Footer>
        <Button onClick={() => doHide()} variant="primary" text="Cancel" />
        <Button
          onClick={() => {
            doHide();
            onSelect(selected!);
          }}
          variant="success"
          text="Select"
          enabled={!!selected}
        />
      </Modal.Footer>
    </Modal>
  );
}<|MERGE_RESOLUTION|>--- conflicted
+++ resolved
@@ -50,10 +50,6 @@
   onSelect: (selectedVersionUuid: string) => void;
 }) {
   const t = useT();
-<<<<<<< HEAD
-=======
-
->>>>>>> 8f10a5a7
   const doHide = () => {
     setShow(false);
   };
